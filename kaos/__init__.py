"""KAOS application initialization code."""

from __future__ import division

import atexit
import logging
import sys
import os
import os.path
from time import gmtime, strftime

from flask import Flask, jsonify
from mpmath import mp

from kaos.api.errors import APIError


def create_app(config="settings.cfg"):
    """Create and setup the KAOS app."""

    # App configuration
    app = Flask(__name__)
    app.config.from_pyfile(config)

<<<<<<< HEAD
    # Setup libraries
    # In order for visibility computations to be accurate a high degree of precision is required.
    # Hence, the mpmath library is configured to use 100 decimal point precision.
    mp.dps = app.config['CALCULATION_PRECISION']
=======
    # In order for visibility computations to be accurate a high degree of precision is required.
    # Hence, the mpmath library is configured to use 100 decimal point precision.
    mp.dps = app.config.get('CALCULATION_PRECISION', 100)
>>>>>>> fa167d85

    # Configure Logging
    logging_level = app.config.get('LOGGING_LEVEL', 'INFO').upper()
    logging_directory = app.config.get('LOGGING_DIRECTORY', '.')
    logging_file = app.config['LOGGING_FILE_NAME']

    numeric_level = getattr(logging, logging_level, None)
    if not isinstance(numeric_level, int):
        raise ValueError('Invalid log level: {}'.format(logging_level))

    # Create the logging directory if it doesnt exist
    if not os.path.isdir(logging_directory):
        os.makedirs(logging_directory)

    log_file_path = os.path.join(logging_directory, logging_file)
    logging.basicConfig(filename=strftime(log_file_path, gmtime()),
                        format='%(asctime)s %(levelname)s %(module)s %(message)s',
                        level=numeric_level)

    # Python 2 does not support initializing both the stream and file handler for logging.
    # Therefore, the stream handler must be initialized separately.
    console_handler = logging.StreamHandler(sys.stderr)
    console_handler.setFormatter(logging.getLogger().handlers[0].formatter)
    logging.getLogger().addHandler(console_handler)

    # Database setup
    from kaos.models import DB
    DB.init_app(app)
    DB.create_all(app=app)

    # Blueprint and view registration
    from kaos import api
    app.register_blueprint(api.history_bp)
    app.register_blueprint(api.visibility_bp)

    # pylint: disable=unused-variable,missing-docstring
    @app.route('/')
    def index():
        raise Exception("Save me!")
        return 'Welcome to KAOS!'

    # Setup default error handlers. 404 and 505 are special case handlers because the framework can
    # throw them automatically.
    @app.errorhandler(405)
    @app.errorhandler(404)
    def method_not_allowed(error):
        response = jsonify(reason=str(error))
        response.status_code = error.code
        return response

    @app.errorhandler(APIError)
    def api_error(error):
        return error.to_response()
    # pylint: enable=unused-variable,missing-docstring

    logging.info('======= KAOS START =======')

    return app


def application_exit():
    """KAOS exit handler."""
    logging.info("======= KAOS SHUTDOWN =======")


atexit.register(application_exit)
<|MERGE_RESOLUTION|>--- conflicted
+++ resolved
@@ -22,16 +22,9 @@
     app = Flask(__name__)
     app.config.from_pyfile(config)
 
-<<<<<<< HEAD
-    # Setup libraries
-    # In order for visibility computations to be accurate a high degree of precision is required.
-    # Hence, the mpmath library is configured to use 100 decimal point precision.
-    mp.dps = app.config['CALCULATION_PRECISION']
-=======
     # In order for visibility computations to be accurate a high degree of precision is required.
     # Hence, the mpmath library is configured to use 100 decimal point precision.
     mp.dps = app.config.get('CALCULATION_PRECISION', 100)
->>>>>>> fa167d85
 
     # Configure Logging
     logging_level = app.config.get('LOGGING_LEVEL', 'INFO').upper()
@@ -70,7 +63,6 @@
     # pylint: disable=unused-variable,missing-docstring
     @app.route('/')
     def index():
-        raise Exception("Save me!")
         return 'Welcome to KAOS!'
 
     # Setup default error handlers. 404 and 505 are special case handlers because the framework can
