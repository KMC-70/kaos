"""This module contains all date/time related conversion code."""

import datetime
import calendar
from astropy.time import Time

<<<<<<< HEAD
def utc_to_unix(time_string, string_format='%Y%m%dT%H:%M:%S.%f'):
    """Takes a string input of a specified date time format and converts it to a UNIX time stamp.
=======

def utc_to_unix(time_string):
    """Takes a string input of the format 'YYYYMMDDTHH:MM:SS.MS'  (where T is the letter 'T')
    and converts it to a UNIX time stamp.
>>>>>>> 498d24e5

    Args:
        time_string (str): String representation of UTC time in the stated format. Must be
                           greater than 19700101.
        string_format (str): The strptime format of the provided time string. Defaults to
                             'YYYYMMDDTHH:MM:SS.MS'  (where T is the letter 'T')

    Returns:
        The UNIX time stamp representation of the input time string.

    Raises:
        ValueError: If the string is malformed or the date represented by the string is invalid
                    in the POSIX epoch.

    Note:
        This function returns the UNIX time stamps to second precision only.
    """

    date_time = datetime.datetime.strptime(time_string, string_format)
    return calendar.timegm(date_time.utctimetuple())


def jdate_to_utc(jdate):
    """Takes a date in Julian format and converts it to a UTC formatted time stamp.

    Args:
        jdate (float): Float representing the number of days since January 1, 4713 BC.

    Returns:
        A string formatted as 'YYYYMMDDTHH:MM:SS.MS' (where T is the letter 'T') representing
        the UTC timestamp of the Jdate.

    Raises:
        ValueError: If the string is malformed or the date represented by the string is invalid
                    in the JDate format.

    Note:
        This function returns the UTC time stamps to millisecond precision.
    """
    jdate_timestamp = Time(jdate, format='jd')
    iso_date = ''.join(str(s) for s in jdate_timestamp.iso.split()[0].split('-'))
    iso_date += 'T' + str(jdate_timestamp.iso.split()[1])
    return iso_date


def jdate_to_unix(jdate):
    """ Takes a date in Julian format and converts it to a UNIX
    time stamp.

    Raises:
        ValueError: If the string is malformed or the date represented by the string is invalid
                    in the JDate format.
    """
    utc_date = jdate_to_utc(jdate)

    # remove the millisecond precision
    return utc_to_unix(utc_date[:-1])<|MERGE_RESOLUTION|>--- conflicted
+++ resolved
@@ -4,15 +4,8 @@
 import calendar
 from astropy.time import Time
 
-<<<<<<< HEAD
 def utc_to_unix(time_string, string_format='%Y%m%dT%H:%M:%S.%f'):
     """Takes a string input of a specified date time format and converts it to a UNIX time stamp.
-=======
-
-def utc_to_unix(time_string):
-    """Takes a string input of the format 'YYYYMMDDTHH:MM:SS.MS'  (where T is the letter 'T')
-    and converts it to a UNIX time stamp.
->>>>>>> 498d24e5
 
     Args:
         time_string (str): String representation of UTC time in the stated format. Must be
@@ -69,4 +62,4 @@
     utc_date = jdate_to_utc(jdate)
 
     # remove the millisecond precision
-    return utc_to_unix(utc_date[:-1])+    return utc_to_unix(utc_date[:-1])
