""""Handles the reading and parsing of ephemeris files.  Parsed files are stored in the DB.  """
import os
from astropy.time import Time
from collections import namedtuple
<<<<<<< HEAD
from kaos.utils import UTC_to_Linux
=======
from kaos.utils.time_conversion import utc_to_unix
>>>>>>> 72aaa599
from kaos.models import DB, OrbitRecords, SatelliteInfo, OrbitSegments
from sqlalchemy import or_

OrbitPoint = namedtuple('OrbitPoint', 'time, pos, vel')

def add_segment_to_db(orbit_data, satellite_id):
    """Add the given segment to the database.  We create a new entry in the Segment DB that holds i
    - segment_id
    - segment_start
    - segment_end
    - satellite_id

    This segment element is also used to index a group of rows in the Orbits DB. This lets us know
    that the orbit data belongs to a given segment. This is because we cannot perform interpolation
    using points in different segments.
    """

    if satellite_id < 0:
        return

    segment_start = orbit_data[0].time
    segment_end = orbit_data[-1].time

    """Abort if this segment overlaps with anything currently in the DB, because we cannot
    interpolate across segments."""
    if OrbitSegments.query.filter(OrbitSegments.platform_id == satellite_id) \
                          .filter(or_(((segment_start < OrbitSegments.start_time) \
                                        & (segment_end > OrbitSegments.start_time)), \
                                     ((segment_start < OrbitSegments.end_time) \
                                        & (segment_end > OrbitSegments.end_time)), \
                                     ((segment_start == OrbitSegments.start_time)  \
                                        & (segment_end == OrbitSegments.end_time)))) \
                          .all():
        return

    """create segment entry. Retrieve segment ID and insert it along with data into Orbit db"""
    segment = OrbitSegments(platform_id=satellite_id, start_time=segment_start,
                            end_time=segment_end)
    segment.save()
    DB.session.commit()

    for orbit_point in orbit_data:
        orbit_record = OrbitRecords(platform_id=satellite_id, segment_id=segment.segment_id,
                                    time=orbit_point.time, position=orbit_point.pos,
                                    velocity=orbit_point.vel)
        orbit_record.save()

    DB.session.commit()

def jdate_to_unix(jdate, start_time=0):
    """ Returns the UNIX timestamp corresponding to this JDate timestamp.
    """
    jdate_timestamp = Time(jdate + start_time, format='jd')
    iso_date = ''.join(jdate_timestamp.iso.split()[0].split('-')) + 'T' \
                + str(jdate_timestamp.iso.split()[1])
    return utc_to_unix(iso_date[:-1])

def parse_ephemeris_file(filename):
    """Parse the given ephemeris file and store the orbital data into the DB. We assume that
      each row in the ephemeris file is a 7-tuple containing an orbital point, formatted as:

      time posx posy posz velx vely velz
      """

    sat = SatelliteInfo(platform_name=os.path.splitext(filename)[0])
    sat.save()
    DB.session.commit()

    with open(filename, "rU") as f:
        segment_boundaries = []
        segment_tuples = []
        start_time = 0

        read_segment_boundaries = False
        read_orbital_data = False

        """Remembers the last seen segment boundary while reading the ephemeris rows. Needed to
        differentiate between the beginning of a new segment and the end of en existing segment of
        data"""
        last_seen_segment_boundary = 0

        for line in f:
            line = line.rstrip('\n')
            if "Epoch in JDate format:" in line:
                start_time = float(line.split(':')[1])
<<<<<<< HEAD
                start_time = convert_jdate_to_unix(start_time)
=======
                start_time = jdate_to_unix(start_time)
>>>>>>> 72aaa599

            if "CoordinateSystem" in line:
                coord_system = str(line.split()[1])

            if "END SegmentBoundaryTimes" in line:
                read_segment_boundaries = False

            if (read_segment_boundaries):
                line = line.strip()
                if line:
                    segment_boundaries.append(float(line))

            if "BEGIN SegmentBoundaryTimes" in line:
                read_segment_boundaries = True

            if "END Ephemeris" in line:
                add_segment_to_db(segment_tuples, sat.platform_id)
                read_orbital_data = False

            if read_orbital_data:
                line = line.strip()
                if line:
                    ephemeris_row = [float(num) for num in line.split()]

                    # convert timestamps to UNIX timestamp with start_time offset
<<<<<<< HEAD
                    jdate_timestamp = Time(ephemeris_row[0], format='jd')
                    ephemeris_row[0] = UTC_to_Linux(jdate_timestamp.isot)
                    ephemeris_row[0] += start_time
=======
                    ephemeris_row[0] = jdate_to_unix(ephemeris_row[0], start_time=start_time)
>>>>>>> 72aaa599

                    orbit_tuple = OrbitPoint(ephemeris_row[0], ephemeris_row[1:4],
                                             ephemeris_row[4:7])
                    segment_tuples.append(orbit_tuple)

                    """ The line we just read is a segment boundary, So first check that this is the
                    *end* of a segment, not the beginning of a new one, and then add this segment to
                    the db."""
                    if (orbit_tuple.time in segment_boundaries and
                            last_seen_segment_boundary != orbit_tuple.time):
                        last_seen_segment_boundary = orbit_tuple.time
                        add_segment_to_db(segment_tuples, sat.platform_id)
                        segment_tuples = []

            if "EphemerisTimePosVel" in line:
                read_orbital_data = True

        DB.session.commit()
<|MERGE_RESOLUTION|>--- conflicted
+++ resolved
@@ -2,11 +2,7 @@
 import os
 from astropy.time import Time
 from collections import namedtuple
-<<<<<<< HEAD
-from kaos.utils import UTC_to_Linux
-=======
 from kaos.utils.time_conversion import utc_to_unix
->>>>>>> 72aaa599
 from kaos.models import DB, OrbitRecords, SatelliteInfo, OrbitSegments
 from sqlalchemy import or_
 
@@ -92,11 +88,7 @@
             line = line.rstrip('\n')
             if "Epoch in JDate format:" in line:
                 start_time = float(line.split(':')[1])
-<<<<<<< HEAD
-                start_time = convert_jdate_to_unix(start_time)
-=======
                 start_time = jdate_to_unix(start_time)
->>>>>>> 72aaa599
 
             if "CoordinateSystem" in line:
                 coord_system = str(line.split()[1])
@@ -122,13 +114,7 @@
                     ephemeris_row = [float(num) for num in line.split()]
 
                     # convert timestamps to UNIX timestamp with start_time offset
-<<<<<<< HEAD
-                    jdate_timestamp = Time(ephemeris_row[0], format='jd')
-                    ephemeris_row[0] = UTC_to_Linux(jdate_timestamp.isot)
-                    ephemeris_row[0] += start_time
-=======
                     ephemeris_row[0] = jdate_to_unix(ephemeris_row[0], start_time=start_time)
->>>>>>> 72aaa599
 
                     orbit_tuple = OrbitPoint(ephemeris_row[0], ephemeris_row[1:4],
                                              ephemeris_row[4:7])
