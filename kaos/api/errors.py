"""Defines all errors used by the view functions to signal a response to the caller."""

from flask import jsonify


class APIError(Exception):
    """Base class for all API related errors which are designed to trigger responses to the users.

    These errors are handled by the application and printed as a standard JSON response to
    the user.
    """

    def __init__(self, reasons, status_code=400, **kwargs):
        """Args:
            reasons (dict): A dictionary containing the reason(s) for a failure.
            status_code (int, optional): status code of the generated response. Defaults to 400.
            **kwargs: Additional information that will be attached to the generated response.

        """
        Exception.__init__(self)

        self.reasons = reasons
        self.status_code = status_code
        self.extra_info = kwargs

    def to_response(self):
        """Produces a JSON representation of an error.

        The produced response will conform to the following style:
        {
            'reasons': reasons,
            'more_info': **kwargs,
        }

        Returns:
            A JSON object representing the error.
        """
        response = jsonify({'reasons': self.reasons, 'extra_info': self.extra_info})
        response.status_code = self.status_code
        return response


class NotFoundError(APIError):
    """Error to be raised when an entry/id is not found.

    Responses generated by this error will have the offending field(s) as keys to the reason dict:
    {
        'reasons': {
            '<field>': 'Entry with value <value> not found',
        }
    }
    """

    def __init__(self, field_name, value):
        """Args:
            field_name (str): The field/property whose entry was not found
            value (obj): The value that the user tried to access
        """
        reason = {field_name: 'Entry with value: {} not found'.format(value)}
<<<<<<< HEAD
        APIError.__init__(self, reason, status_code=404)

class InputError(APIError):
    def __init__(self, field, reason):
        APIError.__init__(self, {field: reason}, status_code=422)


class InputSchemaError(APIError):
    """Error to be raised when a validation of an input schema by the user is detected.

    Responses generated by this error will have the offending field(s) as keys to the reason dict:
    {
        'reasons': {
            'field1': 'Invalid type, expected int',
            'field2': 'Unexpected',
        }
    }
    """

    def __init__(self, schema_errors):
        """Args:
            schema_errors (iterator): An error iterator generated by a jsonschema validator.
        """
        reasons = {}
        for error in schema_errors:
            if error.path:
                error_field = error.path.pop()
            else:
                error_field = re.search(r'\'([a-zA-Z0-9]+)\'', error.message).group(1)
            error_reason = re.sub(r' \(u.+', '', error.message)
            reasons[error_field] = error_reason
        APIError.__init__(self, reasons, status_code=422)
=======
        APIError.__init__(self, reason, status_code=404)
>>>>>>> 498d24e5
<|MERGE_RESOLUTION|>--- conflicted
+++ resolved
@@ -1,4 +1,6 @@
 """Defines all errors used by the view functions to signal a response to the caller."""
+
+import re
 
 from flask import jsonify
 
@@ -57,10 +59,11 @@
             value (obj): The value that the user tried to access
         """
         reason = {field_name: 'Entry with value: {} not found'.format(value)}
-<<<<<<< HEAD
         APIError.__init__(self, reason, status_code=404)
 
+
 class InputError(APIError):
+    """Error in case of a general user input error."""
     def __init__(self, field, reason):
         APIError.__init__(self, {field: reason}, status_code=422)
 
@@ -89,7 +92,5 @@
                 error_field = re.search(r'\'([a-zA-Z0-9]+)\'', error.message).group(1)
             error_reason = re.sub(r' \(u.+', '', error.message)
             reasons[error_field] = error_reason
-        APIError.__init__(self, reasons, status_code=422)
-=======
-        APIError.__init__(self, reason, status_code=404)
->>>>>>> 498d24e5
+
+        APIError.__init__(self, reasons, status_code=422)