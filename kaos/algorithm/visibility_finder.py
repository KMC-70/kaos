"""This module contains all functions required to perform the self adapting Hermite computations."""

from __future__ import division
import numpy as np
import mpmath
import mpmath as mp
mp.mp.dps = 100

from .interpolator import Interpolator
from .coord_conversion import lla_to_eci
import matplotlib.pyplot as plt

class VisibilityFinder(object):

    """An adaptive visibility finder used to determine the visibility interval of a satellite."""
    times = []
    real_values = []
    derivatives = []
    real_derivatives = []

    magnitudes_time = []
    magnitudes = []

    aprox_times = []
    aprox_values = []
    zeors  = []
    aprox_values2 = []

    def __init__(self, satellite_id, site, interval):
        """Args:
            sattelite_id (integer): Satellite ID in the database
            site (tuple:float): The site location as a lat/lon tuple
            interval (tuple:float): The search window as a start_time, end_time tuple
        """
        self.satellite_id = satellite_id
        self.site = site
        self.interval = interval

        self.sat_irp = Interpolator(satellite_id)


    def visibility(self, posix_time):
        """Calculate the visibility function of the satellite and the site at a given time.

        Args:
            posix_time (float): The time to evaluate the visibility function at

        Returns:
            The value of the visibility function evaluated at the provided time.
        """
        mpmath.mp.dps = 50
        # print(posix_time)
        posix_time = float(posix_time)
        # print(posix_time)
        site_pos = np.array(lla_to_eci(self.site[0], self.site[1], 0, posix_time)[0])*mpmath.mpf(1.0)
        site_normal_pos = site_pos/mpmath.norm(site_pos)
        sat_pos = self.sat_irp.interpolate(posix_time)[0]
        sat_site = np.subtract(sat_pos, site_pos)
        return mpmath.mpf(mpmath.fdot(sat_site, site_normal_pos) / mpmath.norm(sat_site))

    def visibility_first_derivative(self, time):
        """Calculate the derivative of the visibility function of the satellite and the site at a
        given time.

        Args:
            time (float): The UNIX time to evaluate the derivative visibility function at.

        Returns:
            The value of the visibility function evaluated at the provided time.
        """
<<<<<<< HEAD
        sat_pos_vel = self.sat_irp.interpolate(float(time))
        site_pos_vel = lla_to_eci(self.site[0], self.site[1], 0, time)
        sat_site_pos = np.subtract(sat_pos_vel[0], site_pos_vel[0])
        sat_site_vel = np.subtract(sat_pos_vel[1], site_pos_vel[1])

        site_normal_pos = np.divide(site_pos_vel[0], mp.norm(site_pos_vel[0]))
        site_normal_vel = np.divide(site_pos_vel[1], mp.norm(site_pos_vel[1]))

        first_term = mp.mpf(((1.0 / mp.norm(sat_site_pos)) *
                             (mp.fdot(sat_site_vel, site_normal_pos) +
                              mp.fdot(sat_site_pos, site_normal_vel))))

        second_term = mp.mpf(((1.0 / (mp.norm(sat_site_pos) ** 3.0)) *
                              mp.fdot(sat_site_pos, sat_site_vel) *
                              mp.fdot(sat_site_pos, site_normal_pos)))

        return  first_term - second_term
=======
        mpmath.mp.dps = 50
        # print(time)
        # time = float(time)
        # # print(time)
        # sat_pos_vel = np.array(self.sat_irp.interpolate(time))*mpmath.mpf(1.0)
        # site_pos_vel = np.array(lla_to_eci(self.site[0], self.site[1], 0, time))*mpmath.mpf(1.0)
        
        # # print ("location elements are: ")
        # # print (sat_pos_vel[0])
        # # print ("magnitude is: ")
        # # print ( mpmath.norm(sat_pos_vel[0]))

        # self.magnitudes.append(mpmath.norm(sat_pos_vel[1]))
        # self.magnitudes_time.append(time)

        # pos_diff = np.subtract(sat_pos_vel[0], site_pos_vel[0])
        # vel_diff = np.subtract(sat_pos_vel[1], site_pos_vel[1])

        # site_normal_pos = site_pos_vel[0] / mpmath.norm(site_pos_vel[0])
        # site_normal_vel = site_pos_vel[1] / mpmath.norm(site_pos_vel[1])

        # first_term = mpmath.mpf(((1.0 / mpmath.norm(pos_diff)) *
        #               (mpmath.fdot(vel_diff, site_normal_pos) +
        #                mpmath.fdot(pos_diff, site_normal_vel))))

        # second_term = mpmath.mpf(((1.0 / mpmath.power((mpmath.norm(pos_diff)), 3)) *
        #                mpmath.fdot(pos_diff, vel_diff) *
        #                mpmath.fdot(pos_diff, site_normal_pos)))


        # print (first_term)
        # print (second_term)
        # return  first_term - second_term
        # return 0
        real_function = lambda t:(self.visibility(t))
        return mpmath.diff(real_function, time, h=1)
>>>>>>> 5ea79b9e

    def visibility_fourth_derivative(self, sub_interval):
        """Calculate the fourth derivative of the visibility function of the satellite and the site
        at a given time.

        Args:
            time (float): The time at which to evaluate the fourth derivative of the  visibility
                          function
            time_interval (tuple): A tuple containing the time stamps that mark the boundaries of
                                   the subinterval under consideration.

        Returns:
            The value of the visibility function evaluated at the provided time.

        Note:
            This function uses the approximation defined in the Rapid Satellite-to-Site Visibility
            paper.
        """
        #pylint: disable=too-many-locals
        start_time, end_time = sub_interval
        interval_length = end_time - start_time
        mid_time = start_time + (interval_length / 2)

        # In order to approximate the fourth order derivative, we need to evaluate both the
        # visibility function and its first derivative at 3 points:
        #   1- The interval start
        #   2- The interval midpoint
        #   3- The interval end
        visibility_start = mp.mpf(self.visibility(start_time))
        visibility_mid = mp.mpf(self.visibility(mid_time))
        visibility_end = mp.mpf(self.visibility(end_time))

        visibility_d_start = mp.mpf(self.visibility_first_derivative(start_time))
        visibility_d_mid = mp.mpf(self.visibility_first_derivative(mid_time))
        visibility_d_end = mp.mpf(self.visibility_first_derivative(end_time))

        # Calculating the a5 and a4 constants used in the approximation
        a5 = mp.mpf((((24.0 / (interval_length ** 5.0)) * (visibility_start - visibility_end)) +
              ((4.0 / (interval_length ** 4.0)) *
               (visibility_d_start + (4.0 * visibility_d_mid) + visibility_d_end))))

        # Since a4's computation is complex, it was split into several parts
        a4_first_term = mpmath.mpf(((4.0 / (interval_length ** 4.0)) *
                         (visibility_start + (4.0 * visibility_mid) + visibility_end)))
        a4_second_term = mpmath.mpf(((4.0 / (interval_length ** 4)) *
                          ((visibility_d_start * ((2.0 * start_time) + (3.0 * end_time))) +
                           ((10.0 * visibility_d_mid) * (start_time + end_time)) +
                           (visibility_d_end * ((3.0 * start_time) + (2.0 * end_time))))))
        a4_third_term = mpmath.mpf(((24.0 / (interval_length ** 5.0)) *
                         ((visibility_start * ((2.0 * start_time) + (3.0 * end_time))) -
                          (visibility_end * ((3.0 * start_time) + (2.0 * end_time))))))
        a4 = a4_first_term - a4_second_term - a4_third_term

        # Using the above co-efficients we can determine the approximation as per Eq 5 of the cited
        # paper
        if a5 > 0:
            return (120 * a5 * end_time) + (24 * a4)
        else:
            return (120 * a5 * start_time) + (24 * a4)

    def bound_time_step_error(self, interval, error):
        """Corrects the time step for the current sub interval as to mach error to the desired rate.

        Args:
            interval (tuple): The two UNIX timestamps that bound the desired sub-interval
            error (float): The desired approximate error in results

        Returns:
            The new time step to use in order to mach the approximate error.

        Note:
        """
        error = mpmath.mpf(error)
        # First we compute the maximum of the fourth derivative as per Eq 8 in the referenced
        # paper
        visibility_4_prime_max = self.visibility_fourth_derivative(interval)

        # Then we use the error and Eq 9 to calculate the new time_step.
        return mpmath.power((16.0 * error) / (visibility_4_prime_max / 24), 0.25)

    def find_approx_coeffs(self, start_time, end_time):
        """Calculates the coefficients of the Hermite approximation to the visibility function for a
        given interval.

        Args:
            start_timer (float): The UNIX time-stamp corresponding to the beginning of the period to
                                 be interpolated
            end_timer (float): The UNIX time-stamp corresponding to the end of the period to be
                               interpolated

        Returns:
            An array containing the coefficients for the Hermite approximation of the
            visibility function

        Note:
            The coefficients do not take into account the visibility angle theta.
        """
        time_step = mpmath.mpf(end_time - start_time)
        visibility_start = mpmath.mpf(self.visibility(start_time))
        visibility_end = mpmath.mpf(self.visibility(end_time))
        visibility_first_start = mpmath.mpf(self.visibility_first_derivative(start_time))
        visibility_first_end = mpmath.mpf(self.visibility_first_derivative(end_time))

        print ("start_time : ", start_time)
        # print ("visibility_start : ", visibility_start)
        # print ("visibility_end : ", visibility_end)
        # print ("visibility_first_start : ", visibility_first_start)
        # print ("visibility_first_end : ", visibility_first_end)

        approximation_formula = lambda t:(
            ( ( (time_step + 2*(end_time-t)) * (mpmath.power((start_time-t),2)))/(mpmath.power(time_step,3))*(visibility_end)         ) +
            ( ( (time_step + 2*(t-start_time)) * (mpmath.power((end_time-t),2)))/(mpmath.power(time_step,3))*(visibility_start)       ) +
            ( ( (mpmath.power((t-start_time),2))*(t-end_time)                  )/(mpmath.power(time_step,2))*(visibility_first_end)   ) +
            ( ( (t-start_time)*(mpmath.power((t-end_time),2))                  )/(mpmath.power(time_step,2))*(visibility_first_start) )
         )


        const = (((-2 * (start_time ** 3) * visibility_start) / (time_step ** 3)) +
                 ((2 * (start_time ** 3) * visibility_end) / (time_step ** 3)) +
                 ((-1 * (start_time ** 2) * end_time * visibility_first_end) / (time_step ** 2)) +
                 ((-1 * 3 * (start_time ** 2) * visibility_start) / (time_step ** 2)) +
                 ((3 * (start_time ** 2) * visibility_end) / (time_step ** 2)) +
                 ((-1 * start_time * (end_time ** 2) * visibility_first_start) / (time_step ** 2)) +
                 visibility_start
                )

        t_coeffs = (((6 * (start_time ** 2) * visibility_start) / (time_step ** 3)) +
                    ((-1 * 6 * (start_time ** 2) * visibility_end) / (time_step ** 3)) +
                    (((start_time ** 2) * visibility_first_end) / (time_step ** 2)) +
                    ((2 * start_time * end_time * visibility_first_start) / (time_step ** 2)) +
                    ((2 * start_time * end_time * visibility_first_end) / (time_step ** 2)) +
                    ((6 * start_time * visibility_start) / (time_step ** 2)) +
                    ((-1 * 6 * start_time * visibility_end) / (time_step ** 2)) +
                    (((end_time ** 2) * visibility_first_start) / (time_step ** 2))
                   )

        t_2_coeffs = (((-1 * 6 * start_time * visibility_start) / (time_step ** 3)) +
                      ((6 * start_time * visibility_end) / (time_step ** 3)) +
                      ((-1 * start_time * visibility_first_start) / (time_step ** 2)) +
                      ((-1 * 2 * start_time * visibility_first_end) / (time_step ** 2)) +
                      ((-1 * 2 * end_time * visibility_first_start) / (time_step ** 2)) +
                      ((-1 * end_time * visibility_first_end) / (time_step ** 2)) +
                      ((-1 * 3 * visibility_start) / (time_step ** 2)) +
                      ((3 * visibility_end) / (time_step ** 2))
                     )

        t_3_coeffs = (((2 * visibility_start) / (time_step ** 3)) +
                      ((-1 * 2 * visibility_end) / (time_step ** 3)) +
                      ((visibility_first_start) / (time_step ** 2)) +
                      ((visibility_first_end) / (time_step ** 2))
                     )
        midpoint_t = mpmath.mpf((start_time + end_time ) / 2.0)
        # print("approximate:")
        # aprox = mpmath.polyval([t_3_coeffs, t_2_coeffs, t_coeffs, const],midpoint_t)
        # print(aprox)
        # print("real:")
        realval = self.visibility(midpoint_t)
        # print(realval)
        # print("real error: ")
        # print(abs(realval-aprox))
        real_function = lambda t:(self.visibility(t))
        self.times.append(midpoint_t)
        self.real_values.append(realval)
        first_derivative = mpmath.diff(real_function, midpoint_t, h=1)
        print(first_derivative)
        self.real_derivatives.append(first_derivative)
        self.derivatives.append(mpmath.mpf(self.visibility_first_derivative(midpoint_t)))
        self.zeors.append(0)
        
        for time in range(start_time, end_time, 1):
            aprox = mpmath.polyval([t_3_coeffs, t_2_coeffs, t_coeffs, const],time)
            # self.aprox_values.append(aprox)
            self.aprox_values.append(approximation_formula(time))
            self.aprox_times.append(time)

        if realval>0:
            print('VISIBLE')
        return [t_3_coeffs, t_2_coeffs, t_coeffs, const]

    def find_visibility(self, time_interval):
        """Given a sub interval, this function uses the adaptive Hermite interpolation method to
        calculate the roots of the visibility function and hence the visibility period.

        Args:
            time_interval (tuple): The subinterval over which the visibility period is to be
            calculated.

        """
        # Calculate angle of visibility theta.
        roots = []
        # roots = mpmath.polyroots(self.find_approx_coeffs(*time_interval),maxsteps=2000, extraprec=110)
        self.find_approx_coeffs(*time_interval)

        # mpmath.mp.dps = 50
        # start_time, end_time = time_interval
        # time_step = mpmath.mpf(end_time - start_time)
        # visibility_start = mpmath.mpf(self.visibility(start_time))
        # visibility_end = mpmath.mpf(self.visibility(end_time))
        # visibility_first_start = mpmath.mpf(self.visibility_first_derivative(start_time))
        # visibility_first_end = mpmath.mpf(self.visibility_first_derivative(end_time))



        # approximation_formula = lambda t:( 
        #             ( ( (3*time_step*mpmath.power((t-start_time),2)) - (2*mpmath.power((t-start_time),3))                               )/(mpmath.power(time_step,3))*(visibility_end)         ) +
        #             ( ( (mpmath.power(time_step,3)) - (3*time_step*mpmath.power((t-start_time),2)) + (2*mpmath.power((t-start_time),3)) )/(mpmath.power(time_step,3))*(visibility_start)       ) +
        #             ( ( (mpmath.power((t-start_time),2))*(t-end_time)                                                                     )/(mpmath.power(time_step,2))*(visibility_first_end)   ) +
        #             ( ( (t-start_time)*(mpmath.power((t-end_time),2))                                                                     )/(mpmath.power(time_step,2))*(visibility_first_start) )
        #          )
        # roots = mpmath.findroot(approximation_formula, start_time)

        # real_function = lambda t:(self.visibility(t))
        # roots = mpmath.findroot(real_function, start_time, tol=0.007)      

        return roots

    def determine_visibility(self, error=0.1, tolerance_ratio=0.1, max_iter=1000000):
        """Using the self adapting interpolation algorithm described in the cited paper, this
        function returns the subintervals for which the satellites have visibility.

        The accuracy of this function is tuned by changing:
            * error
            * tolerance_ratio
            * max_iter

        The error in each interpolation sub period is defined by an approximate error tolerance.
        This error tolerance is approximate since the algorithm will deem the accuracy sufficient
        when for a give interpolation sub period either:
            * The max number of iterations is exceeded
            * The tolerance ratio is exceeded

        Args:
            error (float, optional): Tolerance value of approximated error. Defaults to 0.01
            tolerance_ratio (float, optional): The tolerance ratio of the interval time step.
                                               Defaults to 0.1
            max_iter (int, optional): The maximum number of iterations per sub interval. Defaults to
                                      1000

        Returns:
            The subintervals over which the site is visible.

        Note:
            This function assumes a viewing angle of 180 degrees
        """
        start_time, end_time = self.interval

        # Initialize the algorithm variables
        subinterval_start = start_time
        # The subinterval_end is set to start the initial loop iteration
        subinterval_end = start_time
        # Defines the length of the initial subinterval (h)
        prev_time_step = 1000

        while subinterval_end < end_time:
            new_time_step_1 = prev_time_step
            # Hack loop since python does not support do-while
            iter_num = 0
            """
            while True:
                subinterval_end = subinterval_start + new_time_step_1
                new_time_step_2 = self.bound_time_step_error((subinterval_start, subinterval_end),
                                                              error)
                if (float(abs(new_time_step_2 - new_time_step_1)) / new_time_step_1) <= tolerance_ratio:
                    break

                if (iter_num >= max_iter) and (new_time_step_1 <= new_time_step_2):
                    break

                new_time_step_1 = new_time_step_2
                iter_num += 1

            """
            # At this stage for the current interpolation stage the time step is sufficiently small
            # to keep the error low
            new_time_step = new_time_step_1
            subinterval_end = subinterval_start + new_time_step

            roots = self.find_visibility((subinterval_start, subinterval_end))
            # error_val = (self.visibility_fourth_derivative((subinterval_start,subinterval_end)) * 
            #             (1/mpmath.mpf(24)) * (1/mpmath.mpf(16)) * mpmath.power(mpmath.mpf(prev_time_step),4))

            # print ("error value :")
            # print (error_val)
            # # print(roots[np.isreal(roots)])
            # print(roots)
            # # for root in roots[np.isreal(roots)]:
            # for root in roots:
            # if roots <= subinterval_end and roots >= subinterval_start :
            #         print("ROOOOOOOOOOOOOOOOOOOOOOOOOOOOOOOOOT:")
            # print(subinterval_end)
            # if roots:
                # import pdb; pdb.set_trace()
            print("=============================================================")
            # Set the start time and time step for the next interval
            subinterval_start = subinterval_end
            prev_time_step = new_time_step



        # plt.plot(self.times,self.real_values,"r--",self.times, self.derivatives, "g--", self.times, self.zeors, "b--", self.magnitudes_time, self.magnitudes, "k--", self.aprox_times,self.aprox_values,"bs")
        plt.plot(self.times,self.real_values,"r--", self.times, self.zeors, "k--", self.aprox_times,self.aprox_values,"bs",self.times, self.derivatives, "g--")#, self.aprox_times, self.aprox_values2, "gs")
        # plt.plot(self.times,self.real_values,"r--", self.times, self.zeors, "k--", self.times,self.real_derivatives,"b--",self.times, self.derivatives, "g--")
        plt.show()
        return []<|MERGE_RESOLUTION|>--- conflicted
+++ resolved
@@ -48,14 +48,12 @@
         Returns:
             The value of the visibility function evaluated at the provided time.
         """
-        mpmath.mp.dps = 50
-        # print(posix_time)
         posix_time = float(posix_time)
-        # print(posix_time)
-        site_pos = np.array(lla_to_eci(self.site[0], self.site[1], 0, posix_time)[0])*mpmath.mpf(1.0)
+        site_pos = np.array(lla_to_eci(self.site[0], self.site[1], 0, posix_time)[0]) * mp.mpf(1.0)
         site_normal_pos = site_pos/mpmath.norm(site_pos)
         sat_pos = self.sat_irp.interpolate(posix_time)[0]
         sat_site = np.subtract(sat_pos, site_pos)
+
         return mpmath.mpf(mpmath.fdot(sat_site, site_normal_pos) / mpmath.norm(sat_site))
 
     def visibility_first_derivative(self, time):
@@ -68,7 +66,7 @@
         Returns:
             The value of the visibility function evaluated at the provided time.
         """
-<<<<<<< HEAD
+        """
         sat_pos_vel = self.sat_irp.interpolate(float(time))
         site_pos_vel = lla_to_eci(self.site[0], self.site[1], 0, time)
         sat_site_pos = np.subtract(sat_pos_vel[0], site_pos_vel[0])
@@ -84,46 +82,10 @@
         second_term = mp.mpf(((1.0 / (mp.norm(sat_site_pos) ** 3.0)) *
                               mp.fdot(sat_site_pos, sat_site_vel) *
                               mp.fdot(sat_site_pos, site_normal_pos)))
-
+        """
+        real_function = lambda t:(self.visibility(t))
+        return mpmath.diff(real_function, float(time), h=1)
         return  first_term - second_term
-=======
-        mpmath.mp.dps = 50
-        # print(time)
-        # time = float(time)
-        # # print(time)
-        # sat_pos_vel = np.array(self.sat_irp.interpolate(time))*mpmath.mpf(1.0)
-        # site_pos_vel = np.array(lla_to_eci(self.site[0], self.site[1], 0, time))*mpmath.mpf(1.0)
-        
-        # # print ("location elements are: ")
-        # # print (sat_pos_vel[0])
-        # # print ("magnitude is: ")
-        # # print ( mpmath.norm(sat_pos_vel[0]))
-
-        # self.magnitudes.append(mpmath.norm(sat_pos_vel[1]))
-        # self.magnitudes_time.append(time)
-
-        # pos_diff = np.subtract(sat_pos_vel[0], site_pos_vel[0])
-        # vel_diff = np.subtract(sat_pos_vel[1], site_pos_vel[1])
-
-        # site_normal_pos = site_pos_vel[0] / mpmath.norm(site_pos_vel[0])
-        # site_normal_vel = site_pos_vel[1] / mpmath.norm(site_pos_vel[1])
-
-        # first_term = mpmath.mpf(((1.0 / mpmath.norm(pos_diff)) *
-        #               (mpmath.fdot(vel_diff, site_normal_pos) +
-        #                mpmath.fdot(pos_diff, site_normal_vel))))
-
-        # second_term = mpmath.mpf(((1.0 / mpmath.power((mpmath.norm(pos_diff)), 3)) *
-        #                mpmath.fdot(pos_diff, vel_diff) *
-        #                mpmath.fdot(pos_diff, site_normal_pos)))
-
-
-        # print (first_term)
-        # print (second_term)
-        # return  first_term - second_term
-        # return 0
-        real_function = lambda t:(self.visibility(t))
-        return mpmath.diff(real_function, time, h=1)
->>>>>>> 5ea79b9e
 
     def visibility_fourth_derivative(self, sub_interval):
         """Calculate the fourth derivative of the visibility function of the satellite and the site
@@ -314,29 +276,28 @@
         """
         # Calculate angle of visibility theta.
         roots = []
-        # roots = mpmath.polyroots(self.find_approx_coeffs(*time_interval),maxsteps=2000, extraprec=110)
+        roots = mpmath.polyroots(self.find_approx_coeffs(*time_interval),maxsteps=2000, extraprec=110)
         self.find_approx_coeffs(*time_interval)
 
-        # mpmath.mp.dps = 50
-        # start_time, end_time = time_interval
-        # time_step = mpmath.mpf(end_time - start_time)
-        # visibility_start = mpmath.mpf(self.visibility(start_time))
-        # visibility_end = mpmath.mpf(self.visibility(end_time))
-        # visibility_first_start = mpmath.mpf(self.visibility_first_derivative(start_time))
-        # visibility_first_end = mpmath.mpf(self.visibility_first_derivative(end_time))
-
-
-
-        # approximation_formula = lambda t:( 
-        #             ( ( (3*time_step*mpmath.power((t-start_time),2)) - (2*mpmath.power((t-start_time),3))                               )/(mpmath.power(time_step,3))*(visibility_end)         ) +
-        #             ( ( (mpmath.power(time_step,3)) - (3*time_step*mpmath.power((t-start_time),2)) + (2*mpmath.power((t-start_time),3)) )/(mpmath.power(time_step,3))*(visibility_start)       ) +
-        #             ( ( (mpmath.power((t-start_time),2))*(t-end_time)                                                                     )/(mpmath.power(time_step,2))*(visibility_first_end)   ) +
-        #             ( ( (t-start_time)*(mpmath.power((t-end_time),2))                                                                     )/(mpmath.power(time_step,2))*(visibility_first_start) )
-        #          )
-        # roots = mpmath.findroot(approximation_formula, start_time)
-
-        # real_function = lambda t:(self.visibility(t))
-        # roots = mpmath.findroot(real_function, start_time, tol=0.007)      
+        #start_time, end_time = time_interval
+        #time_step = mpmath.mpf(end_time - start_time)
+        #visibility_start = mpmath.mpf(self.visibility(start_time))
+        #visibility_end = mpmath.mpf(self.visibility(end_time))
+        #visibility_first_start = mpmath.mpf(self.visibility_first_derivative(start_time))
+        #visibility_first_end = mpmath.mpf(self.visibility_first_derivative(end_time))
+
+
+
+        #approximation_formula = lambda t:( 
+        #            ( ( (3*time_step*mpmath.power((t-start_time),2)) - (2*mpmath.power((t-start_time),3))                               )/(mpmath.power(time_step,3))*(visibility_end)         ) +
+        #            ( ( (mpmath.power(time_step,3)) - (3*time_step*mpmath.power((t-start_time),2)) + (2*mpmath.power((t-start_time),3)) )/(mpmath.power(time_step,3))*(visibility_start)       ) +
+        #            ( ( (mpmath.power((t-start_time),2))*(t-end_time)                                                                     )/(mpmath.power(time_step,2))*(visibility_first_end)   ) +
+        #            ( ( (t-start_time)*(mpmath.power((t-end_time),2))                                                                     )/(mpmath.power(time_step,2))*(visibility_first_start) )
+        #         )
+        #roots = mpmath.findroot(approximation_formula, start_time)
+
+        #real_function = lambda t:(self.visibility(t))
+        #roots = mpmath.findroot(real_function, start_time, tol=0.007)      
 
         return roots
 
@@ -381,7 +342,6 @@
             new_time_step_1 = prev_time_step
             # Hack loop since python does not support do-while
             iter_num = 0
-            """
             while True:
                 subinterval_end = subinterval_start + new_time_step_1
                 new_time_step_2 = self.bound_time_step_error((subinterval_start, subinterval_end),
@@ -395,27 +355,21 @@
                 new_time_step_1 = new_time_step_2
                 iter_num += 1
 
-            """
             # At this stage for the current interpolation stage the time step is sufficiently small
             # to keep the error low
             new_time_step = new_time_step_1
             subinterval_end = subinterval_start + new_time_step
 
             roots = self.find_visibility((subinterval_start, subinterval_end))
-            # error_val = (self.visibility_fourth_derivative((subinterval_start,subinterval_end)) * 
-            #             (1/mpmath.mpf(24)) * (1/mpmath.mpf(16)) * mpmath.power(mpmath.mpf(prev_time_step),4))
-
-            # print ("error value :")
-            # print (error_val)
-            # # print(roots[np.isreal(roots)])
-            # print(roots)
-            # # for root in roots[np.isreal(roots)]:
-            # for root in roots:
-            # if roots <= subinterval_end and roots >= subinterval_start :
-            #         print("ROOOOOOOOOOOOOOOOOOOOOOOOOOOOOOOOOT:")
-            # print(subinterval_end)
-            # if roots:
-                # import pdb; pdb.set_trace()
+            error_val = (self.visibility_fourth_derivative((subinterval_start,subinterval_end)) * 
+                         (1/mpmath.mpf(24)) * (1/mpmath.mpf(16)) * mpmath.power(mpmath.mpf(prev_time_step),4))
+
+            print ("error value :")
+            print (error_val)
+            import pdb; pdb.set_trace()
+            for root in roots[np.isreal(roots)]:
+                if roots <= subinterval_end and roots >= subinterval_start :
+                    print("ROOOOOOOOOOOOOOOOOOOOOOOOOOOOOOOOOT:")
             print("=============================================================")
             # Set the start time and time step for the next interval
             subinterval_start = subinterval_end
