"""Defines the base classes to be used in testing KAOS."""

import os, sys
import re
from unittest import TestCase
from collections import namedtuple

from ddt import ddt, data

sys.path.insert(0, os.path.abspath('..'))
sys.path.insert(0, os.path.abspath('../kaos'))

import kaos
from kaos import create_app
from kaos.models import DB, Satellite
from kaos.tuples import TimeInterval
from kaos.utils.time_conversion import utc_to_unix

AccessTestInfo = namedtuple('AccessTestInfo', 'sat_name, target, accesses')

@ddt
class KaosTestCase(TestCase):
    """Test class that provides DB setup and teardown at the beginning and end of a test case.

    Additionalli, this class provides mechanisms for testing the visibility using specialized test
    files. These files are generated from STK and modified to include all relevant data about actual
    expected access times.
    """

    @staticmethod
    def create_app():
        return create_app("settings_test.cfg")

    @classmethod
    def setUpClass(cls):
        cls.app = KaosTestCase.create_app()
        cls.client = cls.app.test_client()

        cls.app.app_context().push()
        DB.create_all()

    @classmethod
    def tearDownClass(cls):
        DB.session.rollback()
        DB.session.commit()
        DB.session.remove()
        DB.drop_all()

    # pylint: disable=line-too-long
    @staticmethod
    def parse_access_file(file_path, access_range=None):
        """Reads a KAOS access test file, these files follow the following format:

            ====================================================================================================
            Satellite Name: <Sat Name>
            Target [Point/Area]: (<lon>, <lat>) , [.*]
            ====================================================================================================
            record number, access start, access_end, access_duration
            ....

        Args:
            file_path (string): The path of the KAOS access test file.

        Returns:
            An AccessTestInfo tuple.
        """
        with open(file_path) as access_file:
            access_info_text = access_file.read()

        section_regex = re.compile(r'={99}', re.MULTILINE)
        access_info = section_regex.split(access_info_text)

        # Parse the header
<<<<<<< HEAD
        sat_name = re.search(r'Satellite Name: ([a-zA-Z0-9]+)', access_info[1]).groups()[0]

        target_point = re.search(r'Target Point: \((.*)\)', access_info[1])
        target_area = re.search(r'Target Area: (.*)', access_info[1])
        if target_point:
            target = [float(point) for point in target_point.groups()[0].split(',')]
        elif target_area:
            target = []
            for target_tuple in target_area.groups()[0].split('|'):
                target_tuple = re.sub(r'[ \(\)]', '', target_tuple).split(',')
                target.append([float(point) for point in target_tuple])
        else:
            target = None

=======
        sat_name = re.search(r'Satellite Name: ([a-zA-Z0-9_]+)', access_info[1]).groups()[0]
        target = [float(point) for point in
                  re.search(r'Target Point: (.*)', access_info[1]).groups()[0].split(',')]
>>>>>>> e5ab0332
        # Parse the access times
        accesses = []
        raw_access_data = access_info[2].splitlines()
        for access in raw_access_data[1:]:
            access = access.split(',')
            # Parse the start and end time
            start_time = utc_to_unix(access[1].rstrip().lstrip(), '%d %b %Y %H:%M:%S.%f')
            end_time = utc_to_unix(access[2].rstrip().lstrip(), '%d %b %Y %H:%M:%S.%f')
            if (access_range is None
                or ((start_time >= access_range[0] and start_time <= access_range[1]) or
                    (end_time >= access_range[0] and end_time <= access_range[1]) or
                    (start_time <= access_range[0] and end_time >= access_range[0]) or
                    (end_time <= access_range[1] and end_time >= access_range[1]))):
                accesses.append(TimeInterval(start_time, end_time))

        return AccessTestInfo(sat_name, target, accesses)
    # pylint: enable=line-too-long


class KaosTestCaseNonPersistent(KaosTestCase):
    """Test classes subclassing this class will have the DB recreated in between each test."""

    def setUp(self):
        DB.create_all()

    def tearDown(self):
        DB.session.rollback()
        DB.session.commit()
        DB.drop_all()<|MERGE_RESOLUTION|>--- conflicted
+++ resolved
@@ -71,8 +71,7 @@
         access_info = section_regex.split(access_info_text)
 
         # Parse the header
-<<<<<<< HEAD
-        sat_name = re.search(r'Satellite Name: ([a-zA-Z0-9]+)', access_info[1]).groups()[0]
+        sat_name = re.search(r'Satellite Name: ([a-zA-Z0-9_]+)', access_info[1]).groups()[0]
 
         target_point = re.search(r'Target Point: \((.*)\)', access_info[1])
         target_area = re.search(r'Target Area: (.*)', access_info[1])
@@ -86,11 +85,6 @@
         else:
             target = None
 
-=======
-        sat_name = re.search(r'Satellite Name: ([a-zA-Z0-9_]+)', access_info[1]).groups()[0]
-        target = [float(point) for point in
-                  re.search(r'Target Point: (.*)', access_info[1]).groups()[0].split(',')]
->>>>>>> e5ab0332
         # Parse the access times
         accesses = []
         raw_access_data = access_info[2].splitlines()
