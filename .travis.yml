--- conflicted
+++ resolved
@@ -17,13 +17,9 @@
     - ./scripts/psql_setup_linux
 
 script:
-<<<<<<< HEAD
-    - travis_wait 20 pytest test
-=======
     - pytest --cov=./ test
     - flake8 kaos
     - codecov
->>>>>>> 498d24e5
 
 notifications:
     email:
