--- conflicted
+++ resolved
@@ -17,11 +17,7 @@
     - ./scripts/psql_setup_linux
 
 script:
-<<<<<<< HEAD
-    - pytest -s -v --logging-level=DEBUG --cov=./ test
-=======
     - travis_wait 20 pytest -s --cov=./ test
->>>>>>> 7e472a0f
     - flake8 kaos
     - codecov
 
